[package]
name = "altair-db"
version = "0.1.0"
edition = "2024"
rust-version = "1.91.1"

[dependencies]
# Internal dependencies
altair-core = { path = "../altair-core" }

<<<<<<< HEAD
# Database
surrealdb = { version = "2.2", features = ["kv-surrealkv", "kv-mem"] }
=======
# Async runtime
tokio = { version = "1.42", features = ["full"] }
>>>>>>> 597f55ac

# Async runtime
async-trait = "0.1"
tokio = { version = "1.42", features = ["sync", "rt-multi-thread"] }

# Serialization
serde = { version = "1.0", features = ["derive"] }
serde_json = "1.0"

# Observability
tracing = "0.1"

# Utilities
shellexpand = "3.1"
chrono = { version = "0.4", features = ["serde"] }
surrealdb = { version = "2.4.0", features = ["kv-mem", "kv-surrealkv"] }

[dev-dependencies]
tempfile = "3.14"
criterion = "0.5"

[[bench]]
name = "migration_bench"
harness = false<|MERGE_RESOLUTION|>--- conflicted
+++ resolved
@@ -8,17 +8,12 @@
 # Internal dependencies
 altair-core = { path = "../altair-core" }
 
-<<<<<<< HEAD
 # Database
-surrealdb = { version = "2.2", features = ["kv-surrealkv", "kv-mem"] }
-=======
-# Async runtime
-tokio = { version = "1.42", features = ["full"] }
->>>>>>> 597f55ac
+surrealdb = { version = "2.4.0", features = ["kv-mem", "kv-surrealkv"] }
 
 # Async runtime
 async-trait = "0.1"
-tokio = { version = "1.42", features = ["sync", "rt-multi-thread"] }
+tokio = { version = "1.42", features = ["sync", "rt-multi-thread", "full"] }
 
 # Serialization
 serde = { version = "1.0", features = ["derive"] }
@@ -30,7 +25,6 @@
 # Utilities
 shellexpand = "3.1"
 chrono = { version = "0.4", features = ["serde"] }
-surrealdb = { version = "2.4.0", features = ["kv-mem", "kv-surrealkv"] }
 
 [dev-dependencies]
 tempfile = "3.14"
