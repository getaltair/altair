--- conflicted
+++ resolved
@@ -31,9 +31,8 @@
 #[cfg_attr(mobile, tauri::mobile_entry_point)]
 pub fn run() {
     // Set up tauri-specta bindings generation
-<<<<<<< HEAD
-    let builder =
-        tauri_specta::Builder::<tauri::Wry>::new().commands(tauri_specta::collect_commands![
+    let builder = tauri_specta::Builder::<tauri::Wry>::new()
+        .commands(tauri_specta::collect_commands![
             health_check,
             storage_request_upload,
             storage_confirm_upload,
@@ -41,10 +40,7 @@
             storage_delete,
             storage_get_quota,
             storage_is_available
-        ]);
-=======
-    let builder = tauri_specta::Builder::<tauri::Wry>::new()
-        .commands(tauri_specta::collect_commands![health_check])
+        ])
         .typ::<Quest>()
         .typ::<Campaign>()
         .typ::<FocusSession>()
@@ -60,7 +56,6 @@
         .typ::<Attachment>()
         .typ::<Tag>()
         .typ::<Capture>();
->>>>>>> 1c357a0a
 
     #[cfg(debug_assertions)]
     builder
