--- conflicted
+++ resolved
@@ -22,12 +22,8 @@
 # Altair backend crates
 altair-core = { workspace = true }
 altair-commands = { workspace = true, features = ["specta"] }
-<<<<<<< HEAD
-altair-db = { workspace = true }
+altair-db = { workspace = true, features = ["specta"] }
 altair-storage = { workspace = true }
-=======
-altair-db = { workspace = true, features = ["specta"] }
->>>>>>> 1c357a0a
 
 [build-dependencies]
 tauri-build = { workspace = true }
